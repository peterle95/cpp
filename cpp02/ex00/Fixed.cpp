/* ************************************************************************** */
/*                                                                            */
/*                                                        :::      ::::::::   */
/*   Fixed.cpp                                          :+:      :+:    :+:   */
/*                                                    +:+ +:+         +:+     */
/*   By: pmolzer <pmolzer@student.42berlin.de>      +#+  +:+       +#+        */
/*                                                +#+#+#+#+#+   +#+           */
/*   Created: 2024/09/12 11:04:14 by pmolzer           #+#    #+#             */
<<<<<<< HEAD
/*   Updated: 2024/11/12 08:56:31 by pmolzer          ###   ########.fr       */
=======
/*   Updated: 2024/11/11 21:31:13 by pmolzer          ###   ########.fr       */
>>>>>>> 5fa89ec7
/*                                                                            */
/* ************************************************************************** */

#include "Fixed.hpp"
#include <iostream>

<<<<<<< HEAD
/* 
Default constructor for the Fixed class. 
This constructor initializes the fixed-point value to 0 and outputs a message.
*/
Fixed::Fixed() : _fixedPointValue(0) 
{
    std::cout << "Default constructor called" << std::endl;
}

/* 
Copy constructor for the Fixed class. 
This constructor creates a new Fixed object as a copy of an existing one.
*/
=======
>>>>>>> 5fa89ec7
Fixed::Fixed(const Fixed &src) 
{
    std::cout << "Copy constructor called" << std::endl;
    *this = src;
}

/* 
Copy assignment operator for the Fixed class. 
This operator allows one Fixed object to be assigned the value of another.
*/
Fixed &Fixed::operator=(const Fixed &rhs) 
{
    std::cout << "Copy assignment operator called" << std::endl;
    if (this != &rhs)
        this->_fixedPointValue = rhs.getRawBits();
    return *this;
}

/* 
Destructor for the Fixed class. 
This destructor is called when a Fixed object goes out of scope.
*/
Fixed::~Fixed() 
{
    std::cout << "Destructor called" << std::endl;
}

/* 
Member function to get the raw fixed-point value. 
This function returns the value of _fixedPointValue and indicates that it was called.
*/
int Fixed::getRawBits(void) const 
{
    std::cout << "getRawBits member function called" << std::endl;
    return this->_fixedPointValue;
}

/* 
Member function to set the raw fixed-point value. 
This function sets _fixedPointValue to the provided raw value.
*/
void Fixed::setRawBits(int const raw) 
{
    this->_fixedPointValue = raw;
}

<<<<<<< HEAD
/* 
Relation to Other Code in the Project:
This file, Fixed.cpp, contains the implementation of the Fixed class defined in Fixed.hpp. 
It includes the definitions of the constructors, destructor, and member functions that manage 
the fixed-point number representation. The main function in main.cpp utilizes this class 
to create instances and demonstrate its functionality, such as object copying and value assignment. 
The output messages in this file help trace the flow of object creation and manipulation, 
providing insight into how the class operates during execution.
*/
=======
Fixed::Fixed() : _fixedPointValue(0) 
{
    std::cout << "Default constructor called" << std::endl;
}
>>>>>>> 5fa89ec7
<|MERGE_RESOLUTION|>--- conflicted
+++ resolved
@@ -6,18 +6,13 @@
 /*   By: pmolzer <pmolzer@student.42berlin.de>      +#+  +:+       +#+        */
 /*                                                +#+#+#+#+#+   +#+           */
 /*   Created: 2024/09/12 11:04:14 by pmolzer           #+#    #+#             */
-<<<<<<< HEAD
-/*   Updated: 2024/11/12 08:56:31 by pmolzer          ###   ########.fr       */
-=======
-/*   Updated: 2024/11/11 21:31:13 by pmolzer          ###   ########.fr       */
->>>>>>> 5fa89ec7
+/*   Updated: 2024/11/12 09:26:09 by pmolzer          ###   ########.fr       */
 /*                                                                            */
 /* ************************************************************************** */
 
 #include "Fixed.hpp"
 #include <iostream>
 
-<<<<<<< HEAD
 /* 
 Default constructor for the Fixed class. 
 This constructor initializes the fixed-point value to 0 and outputs a message.
@@ -31,8 +26,6 @@
 Copy constructor for the Fixed class. 
 This constructor creates a new Fixed object as a copy of an existing one.
 */
-=======
->>>>>>> 5fa89ec7
 Fixed::Fixed(const Fixed &src) 
 {
     std::cout << "Copy constructor called" << std::endl;
@@ -79,7 +72,6 @@
     this->_fixedPointValue = raw;
 }
 
-<<<<<<< HEAD
 /* 
 Relation to Other Code in the Project:
 This file, Fixed.cpp, contains the implementation of the Fixed class defined in Fixed.hpp. 
@@ -88,10 +80,4 @@
 to create instances and demonstrate its functionality, such as object copying and value assignment. 
 The output messages in this file help trace the flow of object creation and manipulation, 
 providing insight into how the class operates during execution.
-*/
-=======
-Fixed::Fixed() : _fixedPointValue(0) 
-{
-    std::cout << "Default constructor called" << std::endl;
-}
->>>>>>> 5fa89ec7
+*/