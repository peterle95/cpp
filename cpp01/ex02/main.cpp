/* ************************************************************************** */
/*                                                                            */
/*                                                        :::      ::::::::   */
/*   main.cpp                                           :+:      :+:    :+:   */
/*                                                    +:+ +:+         +:+     */
/*   By: pmolzer <pmolzer@student.42berlin.de>      +#+  +:+       +#+        */
/*                                                +#+#+#+#+#+   +#+           */
<<<<<<< HEAD
/*   Created: 2024/11/09 14:19:06 by pmolzer           #+#    #+#             */
/*   Updated: 2024/11/11 14:10:53 by pmolzer          ###   ########.fr       */
/*                                                                            */
/* ************************************************************************** */

/*TASK OF THE PROGRAM:
Write a program that contains:
• A string variable initialized to "HI THIS IS BRAIN".
• stringPTR: A pointer to the string.
• stringREF: A reference to the string.
Your program has to print:
• The memory address of the string variable.
• The memory address held by stringPTR.
• The memory address held by stringREF.
And then:
• The value of the string variable.
• The value pointed to by stringPTR.
• The value pointed to by stringREF.
That’s all, no tricks. The goal of this exercise is to demystify references which can
seem completely new. Although there are some little differences, this is another syntax
for something you already do: address manipulation.*/

=======
/*   Created: 2024/11/11 22:04:26 by pmolzer           #+#    #+#             */
/*   Updated: 2024/11/11 22:04:27 by pmolzer          ###   ########.fr       */
/*                                                                            */
/* ************************************************************************** */

>>>>>>> 5fa89ec7
#include <iostream>
#include <string>

// This program demonstrates the use of pointers and references in C++.
// It initializes a string variable, creates a pointer and a reference to that string,
// and then prints their memory addresses and values.

//int i = 3; 

// A pointer to variable i or "stores the address of i"
// int *ptr = &i; 

// OR
// int *ptr;    
// ptr = &i;

// A reference (or alias) for i.
// int &ref = i; 

// BUT!!!
// int &ref;
// ref = i; --> this is incorrect as we should declare and initialize references at single step

int main() 
{
    std::string str = "HI THIS IS BRAIN"; // Initialize a string variable with a message.
    std::string *stringPTR = &str; // Create a pointer that holds the address of the string variable.
    std::string &stringREF = str; // Create a reference that refers to the string variable.

    // Print memory addresses
    std::cout << "Memory address of the string variable: " << &str << std::endl; // Print the address of the string variable.
    std::cout << "Memory address held by stringPTR: " << stringPTR << std::endl; // Print the address stored in the pointer.
    std::cout << "Memory address held by stringREF: " << &stringREF << std::endl; // Print the address of the reference (same as the string variable).

    // Print values
    std::cout << "Value of the string variable: " << str << std::endl; // Print the value of the string variable.
    std::cout << "Value pointed to by stringPTR: " << *stringPTR << std::endl; // Dereference the pointer to get the value it points to.
    std::cout << "Value pointed to by stringREF: " << stringREF << std::endl; // Print the value of the reference (same as the string variable).

    return 0; // Return 0 to indicate successful execution.
}

// Pointers and references are both used to refer to other variables, but they have some key differences and similarities:
// Similarities:
// - Both can be used to access the value of the variable they refer to.
// - Both can be used to modify the value of the variable they refer to (if the variable is not const).
// 
// Use Cases:
// - Pointers are often used in dynamic memory allocation, data structures (like linked lists), and when you need to manage the lifetime of an object manually.
// - References are typically used for function parameters and return types when you want to avoid copying large objects, providing a cleaner syntax for accessing variables.
//
// Differences:
// - A pointer can be reassigned to point to a different variable, while a reference cannot be changed once it is initialized.
// - Pointers can be null (i.e., they can point to nothing), whereas references must always refer to a valid object.
// - The syntax for dereferencing a pointer (using *) is different from accessing a reference (which behaves like the variable itself).
// - Pointers require explicit memory management (e.g., using new and delete), while references do not.

// --> https://www.geeksforgeeks.org/pointers-vs-references-cpp/<|MERGE_RESOLUTION|>--- conflicted
+++ resolved
@@ -5,9 +5,8 @@
 /*                                                    +:+ +:+         +:+     */
 /*   By: pmolzer <pmolzer@student.42berlin.de>      +#+  +:+       +#+        */
 /*                                                +#+#+#+#+#+   +#+           */
-<<<<<<< HEAD
 /*   Created: 2024/11/09 14:19:06 by pmolzer           #+#    #+#             */
-/*   Updated: 2024/11/11 14:10:53 by pmolzer          ###   ########.fr       */
+/*   Updated: 2024/11/12 09:23:16 by pmolzer          ###   ########.fr       */
 /*                                                                            */
 /* ************************************************************************** */
 
@@ -28,13 +27,6 @@
 seem completely new. Although there are some little differences, this is another syntax
 for something you already do: address manipulation.*/
 
-=======
-/*   Created: 2024/11/11 22:04:26 by pmolzer           #+#    #+#             */
-/*   Updated: 2024/11/11 22:04:27 by pmolzer          ###   ########.fr       */
-/*                                                                            */
-/* ************************************************************************** */
-
->>>>>>> 5fa89ec7
 #include <iostream>
 #include <string>
 
