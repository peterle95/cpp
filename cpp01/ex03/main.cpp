/* ************************************************************************** */
/*                                                                            */
/*                                                        :::      ::::::::   */
/*   main.cpp                                           :+:      :+:    :+:   */
/*                                                    +:+ +:+         +:+     */
/*   By: pmolzer <pmolzer@student.42berlin.de>      +#+  +:+       +#+        */
/*                                                +#+#+#+#+#+   +#+           */
<<<<<<< HEAD
/*   Created: 2024/11/09 14:46:58 by pmolzer           #+#    #+#             */
/*   Updated: 2024/11/10 11:59:13 by pmolzer          ###   ########.fr       */
/*                                                                            */
/* ************************************************************************** */

/*TASK OF THE EXERCISE:
Implement a Weapon class that has:
• A private attribute type, which is a string.
• A getType() member function that returns a const reference to type.
• A setType() member function that sets type using the new one passed as parameter.
Now, create two classes: HumanA and HumanB. They both have a Weapon and a
name. They also have a member function attack() that displays (of course, without the
angle brackets):
<name> attacks with their <weapon type>
HumanA and HumanB are almost the same except for these two tiny details:
• While HumanA takes the Weapon in its constructor, HumanB doesn’t.
• HumanB may not always have a Weapon, whereas HumanA will always be armed.
If your implementation is correct, executing the following code will print an attack
with "crude spiked club" then a second attack with "some other type of club" for both
test cases:

--> Don’t forget to check for memory leaks.
IN WHICH CASE DO YOU THINK IT WOULD BE BEST TO USE A POINTER TO
WEAPON? AND A REFERENCE TO WEAPON? WHY? THINK ABOUT IT BEFORE
STARTING THIS EXERCISE.
*/

=======
/*   Created: 2024/11/11 22:05:28 by pmolzer           #+#    #+#             */
/*   Updated: 2024/11/11 22:05:29 by pmolzer          ###   ########.fr       */
/*                                                                            */
/* ************************************************************************** */

>>>>>>> 5fa89ec7
#include "Weapon.hpp"
#include "HumanA.hpp"
#include "HumanB.hpp"

/** 
 * The main function serves as the entry point of the program, demonstrating the functionality 
 * of HumanA and HumanB classes with a Weapon. It shows how both types of humans can attack 
 * using a weapon and how the weapon type can be changed.
 */
int main() 
{
    {
        // Create a Weapon object named 'club' with the type "crude spiked club".
        Weapon club = Weapon("crude spiked club"); /** Initialize a Weapon object with a specific type. */
        
        // Create a HumanA object named 'bob', initialized with the name "Kevin" and the 'club' weapon.
        HumanA bob("Kevin", club); /** Instantiate a HumanA object with a name and a weapon reference. */
        
        // Call the attack method on 'bob', which will display the attack message.
        bob.attack(); /** Execute the attack method to show how 'bob' uses the weapon. */
        
        // Change the type of the 'club' weapon to "some other type of club".
        club.setType("some other type of club"); /** Update the weapon's type to a new string value. */
        
        // Call the attack method on 'bob' again to show the updated weapon type in the attack message.
        bob.attack(); /** Execute the attack method again to reflect the change in weapon type. */
    }
    {
        // Create another Weapon object named 'club' with the type "crude spiked club".
        Weapon club = Weapon("crude spiked club"); /** Initialize a second Weapon object with the same type. */
        
        // Create a HumanB object named 'jim', initialized with the name "Jim". Initially, 'jim' has no weapon.
        HumanB jim("Jim"); /** Instantiate a HumanB object with a name, without an initial weapon. */
        
        // Set the 'club' weapon for 'jim' using the setWeapon method.
        jim.setWeapon(club); /** Assign the previously created weapon to 'jim' using a setter method. */

        // Call the attack method on 'jim', which will display the attack message with the current weapon type or indicate no weapon.
        jim.attack(); /** Execute the attack method to show how 'jim' uses the weapon or indicate no weapon. */
        
        // Change the type of the 'club' weapon to "some other type of club".
        club.setType("some other type of club"); /** Update the weapon's type to a new string value. */
        
        // Call the attack method on 'jim' again to show the updated weapon type in the attack message.
        jim.attack(); /** Execute the attack method again to reflect the change in weapon type. */
    }
    // The two sets of curly braces {} create separate scopes. 
    // This ensures that the Weapon objects created within each scope are destroyed 
    // when the scope ends, preventing potential memory issues and allowing for 
    // the same variable name 'club' to be reused in the second scope without conflict.
    return 0;
}<|MERGE_RESOLUTION|>--- conflicted
+++ resolved
@@ -5,9 +5,8 @@
 /*                                                    +:+ +:+         +:+     */
 /*   By: pmolzer <pmolzer@student.42berlin.de>      +#+  +:+       +#+        */
 /*                                                +#+#+#+#+#+   +#+           */
-<<<<<<< HEAD
 /*   Created: 2024/11/09 14:46:58 by pmolzer           #+#    #+#             */
-/*   Updated: 2024/11/10 11:59:13 by pmolzer          ###   ########.fr       */
+/*   Updated: 2024/11/12 09:24:57 by pmolzer          ###   ########.fr       */
 /*                                                                            */
 /* ************************************************************************** */
 
@@ -33,13 +32,6 @@
 STARTING THIS EXERCISE.
 */
 
-=======
-/*   Created: 2024/11/11 22:05:28 by pmolzer           #+#    #+#             */
-/*   Updated: 2024/11/11 22:05:29 by pmolzer          ###   ########.fr       */
-/*                                                                            */
-/* ************************************************************************** */
-
->>>>>>> 5fa89ec7
 #include "Weapon.hpp"
 #include "HumanA.hpp"
 #include "HumanB.hpp"
