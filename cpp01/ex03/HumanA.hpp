--- conflicted
+++ resolved
@@ -6,11 +6,7 @@
 /*   By: pmolzer <pmolzer@student.42berlin.de>      +#+  +:+       +#+        */
 /*                                                +#+#+#+#+#+   +#+           */
 /*   Created: 2024/11/09 14:47:43 by pmolzer           #+#    #+#             */
-<<<<<<< HEAD
-/*   Updated: 2024/12/15 16:26:11 by pmolzer          ###   ########.fr       */
-=======
-/*   Updated: 2024/12/15 16:24:35 by pmolzer          ###   ########.fr       */
->>>>>>> 3e0d1bf7
+/*   Updated: 2024/12/15 16:28:38 by pmolzer          ###   ########.fr       */
 /*                                                                            */
 /* ************************************************************************** */
 
@@ -40,6 +36,7 @@
 public:
     HumanA(const std::string& name, Weapon& weapon); 
     /* Constructor that initializes the HumanA object with a name and a weapon reference. 
+    /* Constructor that initializes the HumanA object with a name and a weapon reference. 
        A pointer could also work, but it would allow for the possibility of the weapon being null, 
        which could lead to undefined behavior if not handled properly. Using a pointer could 
        allow the weapon to be NULL, which would require additional checks to ensure that the 
