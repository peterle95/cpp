--- conflicted
+++ resolved
@@ -5,9 +5,8 @@
 /*                                                    +:+ +:+         +:+     */
 /*   By: pmolzer <pmolzer@student.42berlin.de>      +#+  +:+       +#+        */
 /*                                                +#+#+#+#+#+   +#+           */
-<<<<<<< HEAD
 /*   Created: 2024/11/09 14:47:54 by pmolzer           #+#    #+#             */
-/*   Updated: 2024/11/10 11:29:53 by pmolzer          ###   ########.fr       */
+/*   Updated: 2024/11/12 09:23:58 by pmolzer          ###   ########.fr       */
 /*                                                                            */
 /* ************************************************************************** */
 
@@ -21,13 +20,6 @@
  * the attack message based on the weapon type.
  */
 
-=======
-/*   Created: 2024/11/11 22:05:24 by pmolzer           #+#    #+#             */
-/*   Updated: 2024/11/11 22:05:25 by pmolzer          ###   ########.fr       */
-/*                                                                            */
-/* ************************************************************************** */
-
->>>>>>> 5fa89ec7
 #ifndef HUMANB_HPP
 #define HUMANB_HPP
 
