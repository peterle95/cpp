/* ************************************************************************** */
/*                                                                            */
/*                                                        :::      ::::::::   */
/*   main.cpp                                           :+:      :+:    :+:   */
/*                                                    +:+ +:+         +:+     */
/*   By: pmolzer <pmolzer@student.42berlin.de>      +#+  +:+       +#+        */
/*                                                +#+#+#+#+#+   +#+           */
<<<<<<< HEAD
/*   Created: 2024/11/10 11:55:09 by pmolzer           #+#    #+#             */
/*   Updated: 2024/11/11 16:46:02 by pmolzer          ###   ########.fr       */
/*                                                                            */
/* ************************************************************************** */

/* TASK OF THE EXERCISE:
Create a program that takes three parameters in the following order: a filename and
two strings, s1 and s2.
It will open the file <filename> and copies its content into a new file
<filename>.replace, replacing every occurrence of s1 with s2.
Using C file manipulation functions is forbidden and will be considered cheating. All
the member functions of the class std::string are allowed, except replace. Use them
wisely!
Of course, handle unexpected inputs and errors. You have to create and turn in your
own tests to ensure your program works as expected.*/

=======
/*   Created: 2024/11/11 22:05:46 by pmolzer           #+#    #+#             */
/*   Updated: 2024/11/11 22:05:47 by pmolzer          ###   ########.fr       */
/*                                                                            */
/* ************************************************************************** */

>>>>>>> 5fa89ec7
#include <iostream>
#include <fstream>
#include <string>
#include <stddef.h>
/*The size_t type is actually available through several standard headers, 
including <string>, <iostream>, and <fstream>, which we've already included. 
It's indirectly included through these headers. However, for better code clarity 
and explicit dependencies, we could add <stddef.h> or its C++ equivalent <cstddef> to the includes.*/

/* 
 * The replaceInFile function takes a filename and two strings as parameters.
 * It reads the content of the specified file, replaces all occurrences of the first string (s1) 
 * with the second string (s2), and writes the modified content to a new file named 
 * <filename>.replace. This function is a key part of the project, which implements a command-line 
 * tool for string replacement in files, inspired by the Unix 'sed' command.
 * 
 * The function signature uses the following syntax:
 * - `void`: This indicates that the function does not return a value.
 * - `replaceInFile`: This is the name of the function.
 * - `const std::string& filename`: This parameter is a constant reference to a string representing the filename.
 *   Using a reference avoids copying the string, which is more efficient, and the `const` keyword ensures that 
 *   the function does not modify the original string.
 * - `const std::string& s1`: This parameter is a constant reference to the first string to be replaced.
 * - `const std::string& s2`: This parameter is a constant reference to the second string that will replace occurrences of s1.
 * 
 * The term "function signature" refers to the part of the function declaration that specifies the function's name, 
 * its return type, and its parameters. It defines how the function can be called and what arguments it expects.
 */

void replaceInFile(const std::string& filename, const std::string& s1, const std::string& s2) 
{
    // The std::ifstream class is used to create an input file stream, which allows us to read data from files. 
    // We pass the filename as a C-style string using c_str(), which is a member function of the std::string class. 
    // This function converts the std::string object to a const char* type, which is required by the std::ifstream constructor 
    // for opening files. This is a common requirement in C++ when dealing with file streams. 
    // Note that we cannot use C++11 features in this program, so we must rely on c_str() for compatibility with older standards.
    // If the file is successfully opened, we can read its contents line by line or character by character.
    // This is essential for our program, as we need to access the file's data to perform the string replacement operation.
    std::ifstream inFile(filename.c_str()); /* Open the input file for reading */
    if (!inFile)  /* Check if the file was successfully opened */
    {
        std::cerr << "Error: Unable to open input file: " << filename << std::endl; /* Print error message if file cannot be opened */
        return; /* Exit the function if the file cannot be opened */
    }

    std::string outFilename = filename + ".replacedString"; /* Create the output filename by appending '.replace' to the original filename */
    std::ofstream outFile(outFilename.c_str()); /* Open the output file for writing */
    if (!outFile)  /* Check if the output file was successfully created */
    {
        std::cerr << "Error: Unable to create output file: " << outFilename << std::endl;
        return;
    }

    std::string line; /* Declare a string variable to hold each line of the input file */
    while (std::getline(inFile, line))  /* Read the input file line by line */
    {
        size_t pos = 0; /* Initialize position variable of type size_t (unsigned integer type used for sizes and array indices)
         * size_t is guaranteed to be large enough to contain the size of the largest possible object */
        while ((pos = line.find(s1, pos)) != std::string::npos) 
        { /* Outer while loop: Continue as long as we can find occurrences of s1 in the line
         * line.find(s1, pos): Searches for s1 in the line, starting from position 'pos'
         * std::string::npos: A constant static member of the std::string class that 
         * represents a value indicating "not found" or "no position".
         * It is returned by the find() method when the specified substring (s1) is not found in the string (line).
         * This value is of type size_t and is defined in the standard library, making it conformant with C++98. 
         * If find() returns npos, it means no more occurrences were found */
            line = line.substr(0, pos) + s2 + line.substr(pos + s1.length()); /* Create a new string by:
             * 1. Taking the substring from start to current position (line.substr(0, pos))
             * 2. Adding the replacement string (s2)
             * 3. Taking the rest of the line after the found string (line.substr(pos + s1.length()))
             * Example: If line = "Hello World", s1 = "World", s2 = "Earth"
             * pos would be 6, and the new line would be "Hello Earth" */
            pos += s2.length(); /* Update position to skip over the replacement string
             * This prevents infinite loops by ensuring we start searching 
             * after the string we just inserted */
        }
        outFile << line << std::endl; /* Write the modified line to the output file */
    }

    inFile.close(); /* Close the input file to free up resources. 
    This ensures that any resources associated with the file are released, 
    preventing memory leaks and allowing other processes to access the file if needed. */
    outFile.close(); /* Close the output file to ensure all data is written. 
    This flushes any buffered output to the file, guaranteeing that all 
    changes are saved before the program terminates. */

    std::cout << "Replacement complete. Output written to: " << outFilename << std::endl; 
}

/* 
 * The main function serves as the entry point of the program. 
 * It is responsible for handling command-line arguments, validating input, 
 * and invoking the replaceInFile function to perform the string replacement.
 * The function ensures that the user provides the correct number of arguments 
 * and that the first string to be replaced is not empty. 
 * If the input is valid, it calls the replaceInFile function with the provided arguments.
 */

int main(int argc, char* argv[]) 
{
    if (argc != 4) 
    {
        std::cerr << "Usage: " << argv[0] << " <filename> <string1> <string2>" << std::endl;
        return 1;
    }

    std::string filename = argv[1]; /* Retrieve the filename from the command-line arguments */
    std::string s1 = argv[2]; /* Retrieve the first string (substring to be replaced) from the command-line arguments */
    std::string s2 = argv[3]; /* Retrieve the second string (substring to replace with) from the command-line arguments */

    /* if (s1.empty())
    {
        std::cerr << "Error: string1 cannot be empty" << std::endl;
        return 1;
    } */
    replaceInFile(filename, s1, s2);

    return 0;
}<|MERGE_RESOLUTION|>--- conflicted
+++ resolved
@@ -5,9 +5,8 @@
 /*                                                    +:+ +:+         +:+     */
 /*   By: pmolzer <pmolzer@student.42berlin.de>      +#+  +:+       +#+        */
 /*                                                +#+#+#+#+#+   +#+           */
-<<<<<<< HEAD
 /*   Created: 2024/11/10 11:55:09 by pmolzer           #+#    #+#             */
-/*   Updated: 2024/11/11 16:46:02 by pmolzer          ###   ########.fr       */
+/*   Updated: 2024/11/12 09:25:49 by pmolzer          ###   ########.fr       */
 /*                                                                            */
 /* ************************************************************************** */
 
@@ -22,13 +21,6 @@
 Of course, handle unexpected inputs and errors. You have to create and turn in your
 own tests to ensure your program works as expected.*/
 
-=======
-/*   Created: 2024/11/11 22:05:46 by pmolzer           #+#    #+#             */
-/*   Updated: 2024/11/11 22:05:47 by pmolzer          ###   ########.fr       */
-/*                                                                            */
-/* ************************************************************************** */
-
->>>>>>> 5fa89ec7
 #include <iostream>
 #include <fstream>
 #include <string>
