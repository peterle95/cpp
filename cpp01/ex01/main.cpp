--- conflicted
+++ resolved
@@ -5,9 +5,8 @@
 /*                                                    +:+ +:+         +:+     */
 /*   By: pmolzer <pmolzer@student.42berlin.de>      +#+  +:+       +#+        */
 /*                                                +#+#+#+#+#+   +#+           */
-<<<<<<< HEAD
 /*   Created: 2024/11/09 13:12:55 by pmolzer           #+#    #+#             */
-/*   Updated: 2024/11/09 13:15:46 by pmolzer          ###   ########.fr       */
+/*   Updated: 2024/11/12 09:22:29 by pmolzer          ###   ########.fr       */
 /*                                                                            */
 /* ************************************************************************** */
 
@@ -22,13 +21,6 @@
 Don’t forget to delete all the zombies and check for memory leaks.
 */
 
-=======
-/*   Created: 2024/11/11 22:04:05 by pmolzer           #+#    #+#             */
-/*   Updated: 2024/11/11 22:04:06 by pmolzer          ###   ########.fr       */
-/*                                                                            */
-/* ************************************************************************** */
-
->>>>>>> 5fa89ec7
 #include "Zombie.hpp"
 #include <iostream>
 
