/* ************************************************************************** */
/*                                                                            */
/*                                                        :::      ::::::::   */
/*   Zombie.hpp                                         :+:      :+:    :+:   */
/*                                                    +:+ +:+         +:+     */
/*   By: pmolzer <pmolzer@student.42berlin.de>      +#+  +:+       +#+        */
/*                                                +#+#+#+#+#+   +#+           */
<<<<<<< HEAD
/*   Created: 2024/11/09 13:23:36 by pmolzer           #+#    #+#             */
/*   Updated: 2024/11/09 13:38:02 by pmolzer          ###   ########.fr       */
/*                                                                            */
/* ************************************************************************** */

#ifndef ZOMBIE_HPP // Include guard to prevent multiple inclusions of this header file
=======
/*   Created: 2024/11/11 22:04:16 by pmolzer           #+#    #+#             */
/*   Updated: 2024/11/11 22:04:17 by pmolzer          ###   ########.fr       */
/*                                                                            */
/* ************************************************************************** */

#ifndef ZOMBIE_HPP
>>>>>>> 5fa89ec7
#define ZOMBIE_HPP

#include <string> // Include the string library for using std::string

// Class representing a Zombie with a name and behaviors
class Zombie 
{
private:
    std::string name; // Private member variable to store the name of the Zombie

public:
    Zombie(); // Default constructor declaration
    Zombie(std::string name); // Constructor that takes a string to initialize the Zombie's name
    ~Zombie(); // Destructor declaration

    void announce() const; // Method to announce the Zombie's presence
    // The '&' symbol indicates that the parameter 'name' is passed by reference, 
    // which avoids making a copy of the std::string object. This is more efficient, 
    // especially for large strings, as it reduces memory usage and improves performance.
    void setName(const std::string& name); // Method to set the Zombie's name
};

Zombie* zombieHorde(int N, std::string name); // Function declaration to create a horde of Zombies

#endif<|MERGE_RESOLUTION|>--- conflicted
+++ resolved
@@ -5,21 +5,12 @@
 /*                                                    +:+ +:+         +:+     */
 /*   By: pmolzer <pmolzer@student.42berlin.de>      +#+  +:+       +#+        */
 /*                                                +#+#+#+#+#+   +#+           */
-<<<<<<< HEAD
 /*   Created: 2024/11/09 13:23:36 by pmolzer           #+#    #+#             */
-/*   Updated: 2024/11/09 13:38:02 by pmolzer          ###   ########.fr       */
+/*   Updated: 2024/11/12 09:22:58 by pmolzer          ###   ########.fr       */
 /*                                                                            */
 /* ************************************************************************** */
 
 #ifndef ZOMBIE_HPP // Include guard to prevent multiple inclusions of this header file
-=======
-/*   Created: 2024/11/11 22:04:16 by pmolzer           #+#    #+#             */
-/*   Updated: 2024/11/11 22:04:17 by pmolzer          ###   ########.fr       */
-/*                                                                            */
-/* ************************************************************************** */
-
-#ifndef ZOMBIE_HPP
->>>>>>> 5fa89ec7
 #define ZOMBIE_HPP
 
 #include <string> // Include the string library for using std::string
